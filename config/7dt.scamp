# Default configuration file for SCAMP 2.10.0
# EB 2020-12-01
#
 
#---------------------------- Reference catalogs ------------------------------
 
REF_SERVER         vizier.unistra.fr   # Internet addresses of catalog servers
                                       # Possible mirrors include:
                                       # vizier.nao.ac.jp,
                                       # vizier.hia.nrc.ca,
                                       # vizier.ast.cam.ac.uk,
                                       # vizier.iucaa.in,
                                       # vizier.china-vo.org,
                                       # vizier.cfa.harvard.edu and
                                       # viziersaao.chpc.ac.za
REF_TIMEOUT            10              # Server connection timeouts (s) 0=none
ASTREF_CATALOG         GAIA-EDR3       # NONE,FILE,USNO-A2,USNO-B1,GSC-2.3,
                                       # TYCHO-2,UCAC-4,URAT-1,NOMAD-1,PPMX,
                                       # CMC-15,2MASS,DENIS-3,SDSS-R9,SDSS-R12,
                                       # IGSL,GAIA-DR1,GAIA-DR2,GAIA-EDR3,
                                       # PANSTARRS-1, or ALLWISE
ASTREF_BAND            DEFAULT         # Photom. band for astr.ref.magnitudes
                                       # or DEFAULT, BLUEST, or REDDEST
ASTREFCAT_NAME         astrefcat.cat   # Local astrometric reference catalogs
ASTREFCENT_KEYS        RA_ICRS,DE_ICRS # Local ref.cat. centroid parameters
<<<<<<< HEAD
ASTREFERR_KEYS         e_RA_ICRS, e_DE_ICRS, ERRTHETA_WORLD
=======
ASTREFERR_KEYS         e_RA_ICRS, e_DE_ICRS
>>>>>>> d58ceced
                                       # Local ref.cat. err. ellipse params
ASTREFPROP_KEYS        pmRA, pmDE # Local ref.cat. PM params
ASTREFPROPERR_KEYS     e_pmRA, e_pmDE
                                       # Local ref.cat. PM err. params
ASTREFMAG_KEY          Gmag             # Local ref.cat. magnitude parameter
ASTREFMAGERR_KEY       e_Gmag          # Local ref.cat. mag. error parameter
ASTREFOBSDATE_KEY      OBSDATE         # Local ref.cat. obs. date parameter
ASTREFMAG_LIMITS       -99.0,99.0      # Select magnitude range in ASTREF_BAND
SAVE_REFCATALOG        Y               # Save ref catalogs in FITS-LDAC format?
REFOUT_CATPATH         /home/snu/gppyTest_dhhyun/factory/ref_scamp               # Save path for reference catalogs
 
#--------------------------- Merged output catalogs ---------------------------
 
MERGEDOUTCAT_TYPE      NONE            # NONE, ASCII_HEAD, ASCII, FITS_LDAC
MERGEDOUTCAT_NAME      merged.cat      # Merged output catalog filename
 
#------------------------ Differential geometry maps --------------------------
 
SAVE_DGEOMAP           N               # Save differential geometry maps (Y/N)?
DGEOMAP_NAME           dgeo.fits       # Differential geometry map filename
DGEOMAP_STEP           2               # Map sampling step
DGEOMAP_NNEAREST       21              # Number of nearest neighbors
 
#--------------------------- Full output catalogs ---------------------------
 
FULLOUTCAT_TYPE        NONE            # NONE, ASCII_HEAD, ASCII, FITS_LDAC
FULLOUTCAT_NAME        full.cat        # Full output catalog filename
 
#----------------------------- Pattern matching -------------------------------
 
MATCH                  Y               # Do pattern-matching (Y/N) ?
MATCH_NMAX             0               # Max.number of detections for MATCHing
                                       # (0=auto)
PIXSCALE_MAXERR        1.2             # Max scale-factor uncertainty
POSANGLE_MAXERR        5.0             # Max position-angle uncertainty (deg)
POSITION_MAXERR        1.0             # Max positional uncertainty (arcmin)
MATCH_RESOL            0               # Matching resolution (arcsec); 0=auto
MATCH_FLIPPED          N               # Allow matching with flipped axes?
MOSAIC_TYPE            UNCHANGED       # UNCHANGED, SAME_CRVAL, SHARE_PROJAXIS,
                                       # FIX_FOCALPLANE or LOOSE
FIXFOCALPLANE_NMIN     1               # Min number of dets for FIX_FOCALPLANE
 
#---------------------------- Cross-identification ----------------------------
 
CROSSID_RADIUS         2.0             # Cross-id initial radius (arcsec)
 
#---------------------------- Astrometric solution ----------------------------
 
SOLVE_ASTROM           Y               # Compute astrometric solution (Y/N) ?
PROJECTION_TYPE        TPV             # SAME, TPV or TAN
ASTRINSTRU_KEY         FILTER,QRUNID   # FITS keyword(s) defining the astrom
STABILITY_TYPE         INSTRUMENT      # EXPOSURE, PRE-DISTORTED or INSTRUMENT
CENTROID_KEYS          XWIN_IMAGE,YWIN_IMAGE # Cat. parameters for centroiding
CENTROIDERR_KEYS       ERRAWIN_IMAGE,ERRBWIN_IMAGE,ERRTHETAWIN_IMAGE
                                       # Cat. params for centroid err ellipse
DISTORT_KEYS           XWIN_IMAGE,YWIN_IMAGE # Cat. parameters or FITS keywords
DISTORT_GROUPS         1,1             # Polynom group for each context key
DISTORT_DEGREES        3               # Polynom degree for each group
FOCDISTORT_DEGREE      1               # Polynom degree for focal plane coords
ASTREF_WEIGHT          1.0             # Relative weight of ref.astrom.cat.
ASTRACCURACY_TYPE      SIGMA-PIXEL     # SIGMA-PIXEL, SIGMA-ARCSEC,
                                       # or TURBULENCE-ARCSEC
ASTRACCURACY_KEY       ASTRACCU        # FITS keyword for ASTR_ACCURACY param.
ASTR_ACCURACY          0.01            # Astrom. uncertainty floor parameter
ASTRCLIP_NSIGMA        3.0             # Astrom. clipping threshold in sigmas
COMPUTE_PARALLAXES     N               # Compute trigonom. parallaxes (Y/N)?
COMPUTE_PROPERMOTIONS  N               # Compute proper motions (Y/N)?
CORRECT_COLOURSHIFTS   N               # Correct for colour shifts (Y/N)?
INCLUDE_ASTREFCATALOG  Y               # Include ref.cat in prop.motions (Y/N)?
ASTR_FLAGSMASK         0x00fc          # Astrometry rejection mask on SEx FLAGS
ASTR_IMAFLAGSMASK      0x0             # Astrometry rejection mask on IMAFLAGS
 
#---------------------------- Photometric solution ----------------------------
 
SOLVE_PHOTOM           Y               # Compute photometric solution (Y/N) ?
MAGZERO_OUT            0.0             # Magnitude zero-point(s) in output
MAGZERO_INTERR         0.01            # Internal mag.zero-point accuracy
MAGZERO_REFERR         0.03            # Photom.field mag.zero-point accuracy
PHOTINSTRU_KEY         FILTER          # FITS keyword(s) defining the photom.
MAGZERO_KEY            PHOT_C          # FITS keyword for the mag zero-point
EXPOTIME_KEY           EXPTIME         # FITS keyword for the exposure time (s)
AIRMASS_KEY            AIRMASS         # FITS keyword for the airmass
EXTINCT_KEY            PHOT_K          # FITS keyword for the extinction coeff
PHOTOMFLAG_KEY         PHOTFLAG        # FITS keyword for the photometry flag
PHOTFLUX_KEY           FLUX_AUTO       # Catalog param. for the flux measurement
PHOTFLUXERR_KEY        FLUXERR_AUTO    # Catalog parameter for the flux error
PHOTCLIP_NSIGMA        3.0             # Photom.clipping threshold in sigmas
PHOT_ACCURACY          1e-3            # Photometric uncertainty floor (frac.)
PHOT_FLAGSMASK         0x00fc          # Photometry rejection mask on SEx FLAGS
PHOT_IMAFLAGSMASK      0x0             # Photometry rejection mask on IMAFLAGS
 
#----------------------------- Source selection -------------------------------
 
SN_THRESHOLDS          10.0,100.0      # S/N thresholds (in sigmas) for all and
                                       # high-SN sample
FWHM_THRESHOLDS        0.0,100.0       # FWHM thresholds (in pixels) for sources
ELLIPTICITY_MAX        0.5             # Max. source ellipticity
FLAGS_MASK             0x00f0          # Global rejection mask on SEx FLAGS
WEIGHTFLAGS_MASK       0x00ff          # Global rejec. mask on SEx FLAGS_WEIGHT
IMAFLAGS_MASK          0x0             # Global rejec. mask on SEx IMAFLAGS_ISO
 
#------------------------------- WCS headers ----------------------------------
 
AHEADER_GLOBAL         scamp.ahead     # Filename of a global input header
AHEADER_NAME                           # List of input header filenames
                                       # (overrides AHEADER_SUFFIX)
AHEADER_SUFFIX         .ahead          # Filename extension for additional
                                       # input headers
HEADER_NAME                            # List of output header filenames
                                       # (overrides HEADER_SUFFIX)
HEADER_SUFFIX          .head           # Filename extension for output headers
HEADER_TYPE            NORMAL          # NORMAL or FOCAL_PLANE
 
#------------------------------- Check-plots ----------------------------------
 
CHECKPLOT_CKEY         SCAMPCOL        # FITS keyword for PLPLOT field colour
CHECKPLOT_DEV          NULL            # NULL, XWIN, TK, PS, PSC, XFIG, PNG,
                                       # JPEG, AQT, PDF or SVG
CHECKPLOT_RES          0               # Check-plot resolution (0 = default)
CHECKPLOT_ANTIALIAS    Y               # Anti-aliasing using convert (Y/N) ?
CHECKPLOT_TYPE         FGROUPS,DISTORTION,ASTR_INTERROR2D,ASTR_INTERROR1D,ASTR_REFERROR2D,ASTR_REFERROR1D,ASTR_CHI2,PHOT_ERROR
CHECKPLOT_NAME         fgroups,distort,astr_interror2d,astr_interror1d,astr_referror2d,astr_referror1d,astr_chi2,psphot_error # Check-plot filename(s)
 
#------------------------------ Check-images ---------------------------------
 
CHECKIMAGE_TYPE        NONE            # NONE, AS_PAIR, AS_REFPAIR, or AS_XCORR
CHECKIMAGE_NAME        check.fits      # Check-image filename(s)
 
#------------------------------ Miscellaneous ---------------------------------
 
VERBOSE_TYPE           NORMAL          # QUIET, NORMAL, LOG or FULL
WRITE_XML              Y               # Write XML file (Y/N)?
XML_NAME               scamp.xml       # Filename for XML output
XSL_URL                file:///usr/share/scamp/scamp.xsl
                                       # Filename for XSL style-sheet
NTHREADS               0               # Number of simultaneous threads for
                                       # the SMP version of SCAMP
                                       # 0 = automatic<|MERGE_RESOLUTION|>--- conflicted
+++ resolved
@@ -23,11 +23,7 @@
                                        # or DEFAULT, BLUEST, or REDDEST
 ASTREFCAT_NAME         astrefcat.cat   # Local astrometric reference catalogs
 ASTREFCENT_KEYS        RA_ICRS,DE_ICRS # Local ref.cat. centroid parameters
-<<<<<<< HEAD
 ASTREFERR_KEYS         e_RA_ICRS, e_DE_ICRS, ERRTHETA_WORLD
-=======
-ASTREFERR_KEYS         e_RA_ICRS, e_DE_ICRS
->>>>>>> d58ceced
                                        # Local ref.cat. err. ellipse params
 ASTREFPROP_KEYS        pmRA, pmDE # Local ref.cat. PM params
 ASTREFPROPERR_KEYS     e_pmRA, e_pmDE
