--- conflicted
+++ resolved
@@ -160,21 +160,12 @@
 #  and can be added to the global gitignore or merged into this file.  For a more nuclear
 #  option (not recommended) you can uncomment the following to ignore the entire idea folder.
 #.idea/
-<<<<<<< HEAD
+
 coadd.weight.fits
+**/__pycache__
+**/.vscode
 
-
-# dhhyun added
-**/__pycache__
+# Dummy output
 **/missfits.xml
 **/scamp.xml
-**/swarp.xml
-**/.vscode
-=======
-
-# Dummy output
-coadd.weight.fits
-**/missfits.xml
-**/scamp.xml
-**/swarp.xml
->>>>>>> dac661c1
+**/swarp.xml